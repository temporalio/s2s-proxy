package transport

import (
	"crypto/tls"
	"fmt"
	"net"
	"sync"
	"sync/atomic"
	"time"

	"github.com/hashicorp/yamux"
	"go.temporal.io/server/common/backoff"
	"go.temporal.io/server/common/log"
	"go.temporal.io/server/common/log/tag"

	"github.com/temporalio/s2s-proxy/config"
	"github.com/temporalio/s2s-proxy/encryption"
	"github.com/temporalio/s2s-proxy/metrics"
)

type status int32

const (
	statusInitialized status = iota
	statusStarted
	statusStopped
)

const (
	throttleRetryInitialInterval = time.Second
	throttleRetryMaxInterval     = 30 * time.Second
)

var (
	retryPolicy = backoff.NewExponentialRetryPolicy(throttleRetryInitialInterval).
		WithBackoffCoefficient(1.5).
		WithMaximumInterval(throttleRetryMaxInterval)
)

type (
	muxConnectMananger struct {
		config       config.MuxTransportConfig
		muxTransport *muxTransportImpl
		shutdownCh   chan struct{}
		connectedCh  chan struct{} // if closed, means transport is connected.
		mu           sync.Mutex
		wg           sync.WaitGroup
		logger       log.Logger
		status       atomic.Int32
	}
)

func newMuxConnectManager(cfg config.MuxTransportConfig, logger log.Logger) *muxConnectMananger {
	cm := &muxConnectMananger{
		config: cfg,
		logger: log.With(logger, tag.NewStringTag("Name", cfg.Name), tag.NewStringTag("Mode", string(cfg.Mode))),
	}

	cm.status.Store(int32(statusInitialized))
	return cm
}

func (m *muxConnectMananger) open() (MuxTransport, error) {
	if !m.isStarted() {
		return nil, fmt.Errorf("connection manager is not running")
	}

	// Wait for transport to be connected
	// We use a lock here to prevent from reading stale muxTransport data:
	//   t0: (this) open is wait for <-connectedCh
	//   t1: (loop) muxTransport is set and connectedCh is closed
	//   t2: (loop) muxTransport is closed
	//   t3: (loop) muxTransport is set to nil
	//   t4: (this) read muxTransport = nil
	//
	// Holding a lock when reading from <-connectedCh should not cause deadlock.
	// Deadlock can happen if:
	//  1. (this) has the lock
	//  2. (loop) tries to acquire the lock while <-connectedCh is open
	// #2 can't happen because connectedCh is closed before (loop) tries to acquire the lock (see waitForReconnect)

	// TODO: Add some timeout here in case connection can't be fulfilled.
	var muxTransport *muxTransportImpl
	m.mu.Lock()
	select {
	case <-m.shutdownCh:
		m.mu.Unlock()
		return nil, fmt.Errorf("connection manager is not running")

	case <-m.connectedCh:
		muxTransport = m.muxTransport
	}
	m.mu.Unlock()

	if muxTransport.session.IsClosed() {
		return nil, fmt.Errorf("session is closed")
	}
	return muxTransport, nil
}

func (m *muxConnectMananger) isShuttingDown() bool {
	select {
	case <-m.shutdownCh:
		return true
	default:
		return false
	}
}

func (m *muxConnectMananger) serverLoop(setting config.TCPServerSetting) error {
	var tlsConfig *tls.Config
	var err error
	if tlsCfg := setting.TLS; tlsCfg.IsEnabled() {
		tlsConfig, err = encryption.GetServerTLSConfig(tlsCfg)
		if err != nil {
			return err
		}
	}

	listener, err := net.Listen("tcp", setting.ListenAddress)
	if err != nil {
		return err
	}

	m.wg.Add(1)
	go func() {
		defer func() {
			_ = listener.Close()
			m.wg.Done()
		}()

		for {
			select {
			case <-m.shutdownCh:
				return
			default:
				m.logger.Debug("listener accepting new connection")
				// Accept a TCP connection
				server, err := listener.Accept()
				if err != nil {
					if m.isShuttingDown() {
						return
					}

					m.logger.Fatal("listener.Accept failed", tag.Error(err))
				}

				var conn net.Conn

				if tlsConfig != nil {
					conn = tls.Server(server, tlsConfig)
				} else {
					conn = server
				}

				m.logger.Info("Accept new connection", tag.NewStringTag("remoteAddr", conn.RemoteAddr().String()))

				session, err := yamux.Server(conn, nil)
				go observeYamuxSession(session, m.config, m.logger)
				if err != nil {
					m.logger.Fatal("yamux.Server failed", tag.Error(err))
				}

				m.muxTransport = newMuxTransport(conn, session)
				m.waitForReconnect()
			}
		}
	}()

	go func() {
		// wait for shutdown
		<-m.shutdownCh
		_ = listener.Close() // this will cause listener.Accept to fail.
	}()

	return nil
}

func (m *muxConnectMananger) clientLoop(setting config.TCPClientSetting) error {
	var tlsConfig *tls.Config
	var err error
	if tlsCfg := setting.TLS; tlsCfg.IsEnabled() {
		tlsConfig, err = encryption.GetClientTLSConfig(tlsCfg)
		if err != nil {
			return err
		}
	}

	m.wg.Add(1)
	go func() {
		defer m.wg.Done()
		for {
			select {
			case <-m.shutdownCh:
				return
			default:
				m.logger.Info("mux client dialing server")

				var client net.Conn
				op := func() error {
					var err error
					client, err = net.DialTimeout("tcp", setting.ServerAddress, 5*time.Second)
					return err
				}

				if err := backoff.ThrottleRetry(op, retryPolicy, func(err error) bool {
					return !m.isShuttingDown()
				}); err != nil {
					m.logger.Error("mux client failed to dial", tag.Error(err))
					return
				}

				var conn net.Conn
				if tlsConfig != nil {
					conn = tls.Client(client, tlsConfig)
				} else {
					conn = client
				}

				session, err := yamux.Client(conn, nil)
				go observeYamuxSession(session, m.config, m.logger)
				if err != nil {
					m.logger.Fatal("yamux.Client failed", tag.Error(err))
				}

				m.muxTransport = newMuxTransport(conn, session)
				m.waitForReconnect()
			}
		}
	}()

	return nil
}

// observeYamuxSession creates a goroutine that pings the provided yamux session repeatedly and gathers its two
// metrics: Whether the server is alive and how many streams it has open.
func observeYamuxSession(session *yamux.Session, config config.MuxTransportConfig, logger log.Logger) {
	if session == nil {
		// If we got a null session, we can't even generate tags to report
		return
	}
	defer func() {
		// This is an async monitor. Don't let it crash the rest of the program if there's a problem
<<<<<<< HEAD
		_ = recover()
=======
		err := recover()
		logger.Warn("Yamux observer died!", tag.NewStringTag("muxConfigName", config.Name), tag.NewAnyTag("err", err))
>>>>>>> bcb9ae16
	}()
	labels := []string{session.LocalAddr().String(),
		session.RemoteAddr().String(),
		string(config.Mode),
		config.Name,
	}
	var sessionActive int8 = 1
	ticker := time.NewTicker(time.Minute)
	for sessionActive == 1 {
		// Prometheus gauges are cheap, but Session.NumStreams() takes a mutex in the session! Only check once per minute
		// to minimize overhead
		select {
		case <-session.CloseChan():
			sessionActive = 0
		case <-ticker.C:
			// wake up so we can report NumStreams
		}
		metrics.MuxSessionOpen.WithLabelValues(labels...).Set(float64(sessionActive))
		metrics.MuxStreamsActive.WithLabelValues(labels...).Set(float64(session.NumStreams()))
		metrics.MuxObserverReportCount.WithLabelValues(labels...).Inc()
	}
}

func (m *muxConnectMananger) start() error {
	if !m.status.CompareAndSwap(
		int32(statusInitialized),
		int32(statusStarted),
	) {
		return fmt.Errorf("connection manager can't be started. status: %d", m.getStatus())
	}

	m.shutdownCh = make(chan struct{})
	m.connectedCh = make(chan struct{})

	switch m.config.Mode {
	case config.ClientMode:
		m.logger.Info(fmt.Sprintf("Start ConnectMananger with Config: %v", m.config.Client))
		if err := m.clientLoop(m.config.Client); err != nil {
			return err
		}
	case config.ServerMode:
		m.logger.Info(fmt.Sprintf("Start ConnectMananger with Config: %v", m.config.Server))
		if err := m.serverLoop(m.config.Server); err != nil {
			return err
		}

	default:
		return fmt.Errorf("invalid multiplexed transport mode: name %s, mode %s", m.config.Name, m.config.Mode)
	}

	return nil
}

func (m *muxConnectMananger) isStarted() bool {
	return m.getStatus() == statusStarted
}

func (m *muxConnectMananger) getStatus() status {
	return status(m.status.Load())
}

func (m *muxConnectMananger) stop() {
	if !m.status.CompareAndSwap(
		int32(statusStarted),
		int32(statusStopped),
	) {
		return
	}

	close(m.shutdownCh)
	m.wg.Wait()
	m.logger.Info("Connection manager stopped")
}

func (m *muxConnectMananger) waitForReconnect() {
	// Notify transport is connected
	close(m.connectedCh)

	m.logger.Debug("connected")

	select {
	case <-m.shutdownCh:
		m.muxTransport.closeSession()
	case <-m.muxTransport.session.CloseChan():
		m.muxTransport.closeSession()
	}

	m.logger.Debug("disconnected")

	// Initialize connectedCh and muxTransport. Invariant: connectCh is closed.
	m.mu.Lock()
	m.connectedCh = make(chan struct{})
	muxTransport := m.muxTransport
	m.muxTransport = nil
	m.mu.Unlock()

	// Notify transport is closed after we reset connectedCh to avoid the case that
	// the caller of Open receives an already closed transport.
	close(muxTransport.closeCh)
}<|MERGE_RESOLUTION|>--- conflicted
+++ resolved
@@ -241,12 +241,8 @@
 	}
 	defer func() {
 		// This is an async monitor. Don't let it crash the rest of the program if there's a problem
-<<<<<<< HEAD
-		_ = recover()
-=======
 		err := recover()
 		logger.Warn("Yamux observer died!", tag.NewStringTag("muxConfigName", config.Name), tag.NewAnyTag("err", err))
->>>>>>> bcb9ae16
 	}()
 	labels := []string{session.LocalAddr().String(),
 		session.RemoteAddr().String(),
