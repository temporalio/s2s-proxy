
##### Arguments ######
GOOS          ?= $(shell go env GOOS)
GOARCH        ?= $(if $(TARGETARCH),$(TARGETARCH),$(shell go env GOARCH))
GOPATH        ?= $(shell go env GOPATH)
GOLANGCI_LINT ?= $(shell which golangci-lint)

TOOLS_MOD_FILE = develop/tools.mod
GO_TOOL        = go tool -modfile=$(TOOLS_MOD_FILE)
GO_GET_TOOL    = go get -tool -modfile=$(TOOLS_MOD_FILE)

# Disable cgo by default.
CGO_ENABLED ?= 0
TEST_ARG ?= -race -timeout=5m
BENCH_ARG ?= -benchtime=5000x

ALL_SRC         := $(shell find . -name "*.go")
ALL_SRC         += go.mod

all: bins lint
bins: s2s-proxy
clean:  clean-bins clean-tests

clean-bins:
	@printf $(COLOR) "Delete old binaries...\n"
	@rm -f ./bins/*

# Binary target
s2s-proxy: $(ALL_SRC)
	@printf $(COLOR) "Build s2s-proxy with CGO_ENABLED=$(CGO_ENABLED) for $(GOOS)/$(GOARCH)...\n"
	GOOS=$(GOOS) GOARCH=$(GOARCH) CGO_ENABLED=$(CGO_ENABLED) go build -o ./bins/s2s-proxy ./cmd/proxy

update-tools:
# When changing the golangci-lint version, update the version in .github/workflows/pull-request.yml
	$(GO_GET_TOOL) github.com/golangci/golangci-lint/v2/cmd/golangci-lint@v2.1
	go mod tidy --modfile=$(TOOLS_MOD_FILE)

# Refer to .golangci.yml for configuration options
fmt:
	$(GO_TOOL) golangci-lint fmt

# Refer to .golangci.yml for configuration options
lint:
	@printf $(COLOR) "Running golangci-lint...\n"
	$(GO_TOOL) golangci-lint run

bench:
	@go test -run '^$$' -benchmem -bench=. ./... $(BENCH_ARG)

# Mocks
clean-mocks:
	@find . -name '*_mock.go' -delete

MOCKGEN_VER = v0.4.0
mocks: clean-mocks
	@if [ "$$(mockgen -version)" != "$(MOCKGEN_VER)" ]; then \
		echo -e "ERROR: mockgen is not version $(MOCKGEN_VER)\n"; \
		echo -e "  Run go install go.uber.org/mock/mockgen@$(MOCKGEN_VER)\n"; \
		echo -e "  Or, bump MOCKGEN_VER in the Makefile\n"; \
		exit 1; \
	fi;
	@mockgen -source config/config.go -destination mocks/config/config_mock.go -package config
	@mockgen -source client/temporal_client.go -destination mocks/client/temporal_client_mock.go -package client

# Tests
clean-tests:
	@printf $(COLOR) "Delete test certificates...\n"
	@rm -f develop/certificates/proxy1.* develop/certificates/proxy2.*

TEST_CERT=develop/certificates/proxy1.pem
$(TEST_CERT): scripts/generate-certs.sh
	@printf $(COLOR) "Generate test certificates...\n"
	./scripts/generate-certs.sh

generate-test-certs: $(TEST_CERT)

GENRPCWRAPPERS_DIR = ./cmd/tools/genrpcwrappers
generate-rpcwrappers:
	rm -rf $(GENRPCWRAPPERS_DIR)/*_gen.go
	cd $(GENRPCWRAPPERS_DIR); go run .  -service frontend -license_file ../../../LICENSE
	cp $(GENRPCWRAPPERS_DIR)/lazy_client_gen.go client/frontend/lazy_client_gen.go
	cp $(GENRPCWRAPPERS_DIR)/conversion_gen.go common/frontend_conversion_gen.go

	rm -rf ./cmd/tools/genrpcwrappers/*_gen.go
	cd $(GENRPCWRAPPERS_DIR); go run .  -service admin -license_file ../../../LICENSE
	cp ./cmd/tools/genrpcwrappers/lazy_client_gen.go client/admin/lazy_client_gen.go
	cp $(GENRPCWRAPPERS_DIR)/conversion_gen.go common/admin_conversion_gen.go

	rm -rf ./cmd/tools/genrpcwrappers/*_gen.go
	go fmt ./client/... ./common/...

test: generate-test-certs
	go test $(TEST_ARG) ./...

cover:
	go test $(TEST_ARG) -cover ./...

# arch build
%-build:
	mkdir -p build/linux/$*
	@GOOS=linux GOARCH=$* CGO_ENABLED=$(CGO_ENABLED) make clean-bins bins
	cp ./bins/* build/linux/$*

clean-builds:
	@printf $(COLOR) "Delete old builds...\n"
	@rm -rf ./build/*

build: clean-builds amd64-build

.PHONY: vendor-protos
vendor-protos:
<<<<<<< HEAD
	@if ! comby --version $> /dev/null ; then brew install comby; fi
=======
	@if ! comby --version &> /dev/null ; then brew install comby; fi
>>>>>>> 72a0dc35
	./develop/vendor-protos.sh

# Docker
AWS_ECR_REGION ?=
AWS_ECR_PROFILE ?=
DOCKER_REPO ?=
DOCKER_TAG ?= $(shell whoami | tr -d " ")-local-$(shell git rev-parse --short HEAD)
DOCKER_IMAGE ?= temporal-s2s-proxy

.PHONY: docker-login
docker-login:
	@aws ecr get-login-password --region ${AWS_ECR_REGION} --profile "${AWS_ECR_PROFILE}" \
	| docker login --username AWS --password-stdin $(DOCKER_REPO)

.PHONY: docker-build-push
docker-build-push:
	@docker buildx build --platform=linux/amd64,linux/arm64 -t "${DOCKER_REPO}/${DOCKER_IMAGE}:${DOCKER_TAG}" --push .


.PHONY: helm-install
helm-install:
	brew install helm
	helm plugin install https://github.com/helm-unittest/helm-unittest.git

.PHONY: helm-test
helm-test:
	cd charts; helm unittest s2s-proxy/

.PHONY: helm-example
helm-example:
	cd charts; helm template example ./s2s-proxy -f ./s2s-proxy/values.example.yaml > s2s-proxy/example.yaml
	@echo "Example written to charts/s2s-proxy/example.yaml"<|MERGE_RESOLUTION|>--- conflicted
+++ resolved
@@ -109,11 +109,7 @@
 
 .PHONY: vendor-protos
 vendor-protos:
-<<<<<<< HEAD
-	@if ! comby --version $> /dev/null ; then brew install comby; fi
-=======
 	@if ! comby --version &> /dev/null ; then brew install comby; fi
->>>>>>> 72a0dc35
 	./develop/vendor-protos.sh
 
 # Docker
