--- conflicted
+++ resolved
@@ -55,7 +55,6 @@
 	streamInterceptors := []grpc.StreamServerInterceptor{}
 
 	var translators []interceptor.Translator
-<<<<<<< HEAD
 	if len(namespaceTranslation.Mappings) > 0 {
 		translators = append(translators,
 			interceptor.NewNamespaceNameTranslator(namespaceTranslation.ToMaps(isInbound)),
@@ -71,17 +70,6 @@
 	if len(translators) > 0 {
 		// Translation needs to be called before namespace access control so that
 		// local name can be used in namespace allowed list.
-=======
-	if len(nameTranslations.Mappings) > 0 {
-		// NamespaceNameTranslator needs to be called before namespace access control so that
-		// local name can be used in namespace allowed list.
-		translators = append(translators,
-			interceptor.NewNamespaceNameTranslator(nameTranslations.ToMaps(isInbound)),
-		)
-	}
-
-	if len(translators) > 0 {
->>>>>>> f10400b9
 		tr := interceptor.NewTranslationInterceptor(logger, translators)
 		unaryInterceptors = append(unaryInterceptors, tr.Intercept)
 		streamInterceptors = append(streamInterceptors, tr.InterceptStream)
