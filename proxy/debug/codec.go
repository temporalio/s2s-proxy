--- conflicted
+++ resolved
@@ -1,19 +1,13 @@
 package debug
 
 import (
-	"encoding/base64"
 	"fmt"
 	"strings"
 	"unicode/utf8"
 
-<<<<<<< HEAD
-=======
-	"go.temporal.io/api/common/v1"
-	"go.temporal.io/server/api/adminservice/v1"
 	"go.temporal.io/server/common/log"
 	"go.temporal.io/server/common/log/tag"
 	"go.uber.org/fx"
->>>>>>> 421ec1cc
 	"google.golang.org/grpc/encoding"
 	"google.golang.org/grpc/encoding/proto"
 	"google.golang.org/grpc/mem"
@@ -49,24 +43,21 @@
 	})
 }
 
-<<<<<<< HEAD
 type unmarshaler interface { // TODO: rename
 	Unmarshal([]byte) error
 	Marshal() ([]byte, error)
-=======
+}
+
 // GetCodec returns our codec instance.
 func GetCodec() *CodecV2 {
 	return encoding.GetCodecV2(CodecName).(*CodecV2)
->>>>>>> 421ec1cc
 }
 
 // Marshal implements encoding.CodecV2.
 func (c *CodecV2) Marshal(v any) (mem.BufferSlice, error) {
 	out, err := c.delegate.Marshal(v)
 	if err != nil && strings.Contains(err.Error(), "invalid UTF-8") {
-		fmt.Printf("Marshal UTF-8 error: %s\n%v", err,
-			base64.StdEncoding.EncodeToString(out.Materialize()),
-		)
+		c.Logger.Warn("Marshal UTF-8 error", tag.NewErrorTag("error", err))
 	}
 	return out, err
 }
@@ -81,37 +72,21 @@
 	c.Logger.Info("Unmarshal", tag.NewStringTag("type", fmt.Sprintf("%v", v)))
 	err := c.delegate.Unmarshal(data, v)
 	if err != nil && strings.Contains(err.Error(), "invalid UTF-8") {
-<<<<<<< HEAD
-		fmt.Printf("Unmarshal UTF-8 error: v=%T %s\n%v\n", v, err,
-			base64.StdEncoding.EncodeToString(data.Materialize()))
+		c.Logger.Warn("invalid UTF-8 error encountered during unmarshal; attempting to repair")
 
 		vMarshaler, ok := v.(unmarshaler)
 		if !ok {
-			fmt.Printf("cannot convert any to unmarshaler: %T\n", v)
+			c.Logger.Error("during UTF-8 repair, could not cast as an unmarshaler")
+			return err
 		}
 
 		msg122, ok := frontendConvertTo122(v)
 		if !ok {
 			msg122, ok = adminConvertTo122(v)
 			if !ok {
-				fmt.Printf("could not convert to 122 for UTF-8 repair: %T\n", v)
-=======
-		// TODO:
-		// - Handle all relevant unary requests (workflowservice, adminservice).
-		// - See if this is recursive (makes it easier - could just handle the specific types - string / blob)
-		// - If not, probably codegen to be efficient
-		//
-		// - Try to handle history event / datablob here
-		//
-		// - Add metrics
-		switch resp := v.(type) {
-		case *common.DataBlob:
-			// handle it
-		case *adminservice.StreamWorkflowReplicationMessagesResponse:
-			var resp122 adminservice122.StreamWorkflowReplicationMessagesResponse
-			err := resp122.Unmarshal(data.Materialize())
-			if err != nil {
->>>>>>> 421ec1cc
+				c.Logger.Error("during UTF-8 repair, could not convert to gogo-based protobuf type",
+					tag.NewStringTag("type", fmt.Sprintf("%T", v)),
+				)
 				return err
 			}
 		}
@@ -119,63 +94,39 @@
 			return err
 		}
 
-<<<<<<< HEAD
 		if err := msg122.Unmarshal(data.Materialize()); err != nil {
-			fmt.Printf("failed to unmarshal 122 type: current=%T 122=%T\n", v, msg122)
+			c.Logger.Error("during UTF-8 repair, could not unmarshal as gogo-based protobuf type",
+				tag.NewErrorTag("error", err),
+				tag.NewStringTag("type", fmt.Sprintf("%T", v)),
+			)
 			return err
-=======
-			changed, err := validateAndRepairReplicationTask(&resp122)
-			if err != nil {
-				c.Logger.Error("failed to repair invalid UTF-8",
-					tag.NewErrorTag("error", err),
-					tag.NewStringTag("type", fmt.Sprintf("%T", resp)),
-				)
-			} else if changed {
-				repaired, err := resp122.Marshal()
-				if err != nil {
-					c.Logger.Error("failed to marshal repaired UTF-8",
-						tag.NewErrorTag("error", err),
-						tag.NewStringTag("type", fmt.Sprintf("%T", resp)),
-					)
-				} else {
-					err := resp.Unmarshal(repaired)
-					if err != nil {
-						c.Logger.Error("failed to unmarshal repaired UTF-8",
-							tag.NewErrorTag("error", err),
-							tag.NewStringTag("type", fmt.Sprintf("%T", resp)),
-						)
-					} else {
-						return nil
-					}
-				}
-			}
-		default:
-			c.Logger.Error("Unhandled type with invalid UTF-8 error",
-				tag.NewStringTag("type", fmt.Sprintf("%T", resp)),
-				tag.NewStringTag("data", base64.StdEncoding.EncodeToString(data.Materialize())),
-			)
->>>>>>> 421ec1cc
 		}
 
 		changed := repairInvalidUTF8(msg122)
 		if !changed {
-			fmt.Printf("did not repair invalid UTF-8 in type v=%T v122=%T (no change)\n", v, msg122)
+			c.Logger.Error("during UTF-8 repair, nothing was repaired",
+				tag.NewStringTag("type", fmt.Sprintf("%T", v)),
+			)
 			return err
 		}
 
-		repaired, merr := msg122.Marshal()
-		if merr != nil {
-			fmt.Printf("failed to re-marshal message with repaired UTF-8: %v\n", err)
-			return err // original error
-		}
-		fmt.Printf("Repaired UTF-8 msg: v=%T v122=%T\n%v\n", v, msg122,
-			base64.StdEncoding.EncodeToString(data.Materialize()))
-
-		merr = vMarshaler.Unmarshal(repaired)
-		if merr != nil {
-			fmt.Printf("failed to re-unmarshal repaired UTF-8: %v\n", err)
+		if repaired, err := msg122.Marshal(); err != nil {
+			c.Logger.Error("during UTF-8 repair, failed to re-marshal message",
+				tag.NewErrorTag("error", err),
+				tag.NewStringTag("type", fmt.Sprintf("%T", msg122)),
+			)
+			return err
+		} else if err := vMarshaler.Unmarshal(repaired); err != nil {
+			c.Logger.Error("during UTF-8 repair, failed to re-unmarshal message",
+				tag.NewErrorTag("error", err),
+				tag.NewStringTag("type", fmt.Sprintf("%T", msg122)),
+			)
 			return err
 		}
+
+		c.Logger.Info("repaired invalid UTF-8",
+			tag.NewStringTag("type", fmt.Sprintf("%T", msg122)),
+		)
 		return nil
 	}
 	return err
